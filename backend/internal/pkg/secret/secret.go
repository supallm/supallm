--- conflicted
+++ resolved
@@ -8,7 +8,6 @@
 	"encoding/hex"
 	"errors"
 	"io"
-	"log/slog"
 	"os"
 
 	"github.com/lithammer/shortuuid"
@@ -49,8 +48,6 @@
 		k = key[0]
 	}
 
-	slog.Info("encryption key", "key", k)
-
 	block, err := aes.NewCipher(deriveKey(k))
 	if err != nil {
 		return "", err
@@ -77,7 +74,6 @@
 		k = key[0]
 	}
 
-	slog.Info("encryption key", "key", k)
 	ciphertext, err := hex.DecodeString(e.String())
 	if err != nil {
 		return "", err
@@ -125,8 +121,6 @@
 	}
 
 	return apiKey, encrypted, nil
-<<<<<<< HEAD
-=======
 }
 
 func (e Encrypted) Verify(apiKey APIKey) error {
@@ -140,5 +134,4 @@
 	}
 
 	return nil
->>>>>>> 7195335c
 }