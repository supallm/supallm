--- conflicted
+++ resolved
@@ -93,14 +93,14 @@
 );
 
 /**
-<<<<<<< HEAD
  * Sandbox
  */
 
 export const executeCodeSandboxUsecase = new ExecuteCodeSandboxUsecase(
   new MockSandboxService(),
 );
-=======
+
+/**
  * Auth
  */
 export const loginWithEmailAndPasswordUsecase =
@@ -108,5 +108,4 @@
 
 export const meUsecase = new MeUsecase(new ApiAuthService());
 
-export const logoutUsecase = new LogoutUsecase();
->>>>>>> 7afac88c
+export const logoutUsecase = new LogoutUsecase();