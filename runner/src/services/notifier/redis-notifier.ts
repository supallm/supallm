import Redis from "ioredis";
import * as msgpack from "msgpack-lite";
import { RedisConfig } from "../../utils/config";
import { logger } from "../../utils/logger";
import { INotifier, WorkflowEvent } from "./notifier.interface";

const DEFAULT_MAX_EVENTS_LENGTH = 1000;
const HEADER_MESSAGE_ID = "_watermill_message_uuid";

const STREAMS = {
  DISPATCH: "workflows:upstream:events:dispatch",
} as const;

type RedisStreamId = string;
type StreamName = (typeof STREAMS)[keyof typeof STREAMS];
type EventContext = "dispatch_workflow_event" | "node_event";

export class RedisNotifier implements INotifier {
  private redis: Redis;
  private readonly WORKFLOW_DISPATCH_STREAM = STREAMS.DISPATCH;
  constructor(config: RedisConfig) {
    this.redis = this.initializeRedisClient(config);
  }

<<<<<<< HEAD
  private initializeRedisClient(config: RedisConfig): Redis {
    const redisOptions = { password: config.password };
    const redis = new Redis(config.url, redisOptions);
=======
  private initializeRedisClient(redisUrl: string): Redis {
    const redisOptions = {
      family: 0,
      password: process.env["REDIS_PASSWORD"],
    };
    const redis = new Redis(redisUrl, redisOptions);
>>>>>>> 5774cea9

    redis.on("error", (err) => {
      logger.error(`redis error: ${err}`);
    });

    return redis;
  }

  async initialize(): Promise<void> {
    try {
      await this.redis.ping();
      logger.info("redis notifier initialized successfully");
    } catch (err) {
      logger.error(`failed to initialize redis notifier: ${err}`);
      throw err;
    }
  }

  private async publish(
    event: WorkflowEvent,
    context: EventContext,
  ): Promise<RedisStreamId> {
    try {
      const metadata = this.encodeMetadata(event);
      return await this.publishToStream(
        this.WORKFLOW_DISPATCH_STREAM,
        DEFAULT_MAX_EVENTS_LENGTH,
        event,
        metadata,
      );
    } catch (err) {
      logger.error(`failed to publish ${context}: ${err}`);
      throw err;
    }
  }

  private encodeMetadata(event: WorkflowEvent): Buffer {
    return msgpack.encode({
      correlation_id: event.triggerId.toString(),
    });
  }

  private async publishToStream(
    stream: StreamName,
    maxStreamLength: number,
    event: WorkflowEvent,
    metadata: Buffer,
  ): Promise<RedisStreamId> {
    const id = await this.redis.xadd(
      stream,
      "MAXLEN",
      "~",
      maxStreamLength,
      "*",
      HEADER_MESSAGE_ID,
      event.triggerId,
      "payload",
      JSON.stringify(event),
      "metadata",
      metadata,
    );

    return id || "";
  }

  async publishWorkflowEvent(event: WorkflowEvent): Promise<RedisStreamId> {
    logger.info(
      `publishing workflow event ${event.type} to ${this.WORKFLOW_DISPATCH_STREAM} - with triggerId: ${event.triggerId}`,
    );
    // listenning by the backend without consumer group
    // only the instance who has a client subscribed
    // will dispatch the event to the SDK
    return this.publish(event, "dispatch_workflow_event");
  }

  async publishNodeEvent(event: WorkflowEvent): Promise<RedisStreamId> {
    return this.publish(event, "node_event");
  }
  async close(): Promise<void> {
    await this.redis.quit();
  }
}<|MERGE_RESOLUTION|>--- conflicted
+++ resolved
@@ -22,18 +22,9 @@
     this.redis = this.initializeRedisClient(config);
   }
 
-<<<<<<< HEAD
   private initializeRedisClient(config: RedisConfig): Redis {
-    const redisOptions = { password: config.password };
+    const redisOptions = { password: config.password, family: 0 };
     const redis = new Redis(config.url, redisOptions);
-=======
-  private initializeRedisClient(redisUrl: string): Redis {
-    const redisOptions = {
-      family: 0,
-      password: process.env["REDIS_PASSWORD"],
-    };
-    const redis = new Redis(redisUrl, redisOptions);
->>>>>>> 5774cea9
 
     redis.on("error", (err) => {
       logger.error(`redis error: ${err}`);
