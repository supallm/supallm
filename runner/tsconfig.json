{
  "compilerOptions": {
<<<<<<< HEAD
    "target": "ESNext",
    "lib": ["ESNext"],
    "types": ["node"],
    "outDir": "."
  }
=======
    "target": "ES2020",
    "module": "commonjs",
    "outDir": "./dist",
    "rootDir": "./src",
    "strict": true,
    "esModuleInterop": true,
    "skipLibCheck": true,
    "forceConsistentCasingInFileNames": true,
    "resolveJsonModule": true,
    "strictNullChecks": true,
    "strictFunctionTypes": true,
    "strictPropertyInitialization": true,
    "noImplicitAny": true,
    "noImplicitThis": true,
    "noUnusedLocals": true,
    "noUnusedParameters": true,
    "noFallthroughCasesInSwitch": true,
    "noImplicitOverride": true,
    "noPropertyAccessFromIndexSignature": true,
    "noUncheckedIndexedAccess": true,
    "noImplicitReturns": true,
  },
  "ts-node": {
    "transpileOnly": true,
    "files": true,
    "compilerOptions": {
      "module": "commonjs"
    }
  },
  "include": ["src/**/*"],
  "exclude": ["node_modules", "dist", "tests"]
>>>>>>> 0258544b
}<|MERGE_RESOLUTION|>--- conflicted
+++ resolved
@@ -1,12 +1,5 @@
 {
   "compilerOptions": {
-<<<<<<< HEAD
-    "target": "ESNext",
-    "lib": ["ESNext"],
-    "types": ["node"],
-    "outDir": "."
-  }
-=======
     "target": "ES2020",
     "module": "commonjs",
     "outDir": "./dist",
@@ -38,5 +31,4 @@
   },
   "include": ["src/**/*"],
   "exclude": ["node_modules", "dist", "tests"]
->>>>>>> 0258544b
 }